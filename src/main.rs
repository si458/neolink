use env_logger::Env;
use err_derive::Error;
use log::*;
use neolink::bc_protocol::BcCamera;
use neolink::gst::{MaybeAppSrc, RtspServer, StreamFormat};
use neolink::Never;
use std::fs;
use std::io::Write;
use std::sync::Arc;
use std::time::Duration;
use structopt::StructOpt;
use validator::Validate;
use gio::TlsAuthenticationMode;

mod cmdline;
mod config;

use cmdline::Opt;
use config::{UserConfig, CameraConfig, Config};

#[derive(Debug, Error)]
pub enum Error {
    #[error(display = "Configuration parsing error")]
    ConfigError(#[error(source)] toml::de::Error),
    #[error(display = "Communication error")]
    ProtocolError(#[error(source)] neolink::Error),
    #[error(display = "I/O error")]
    IoError(#[error(source)] std::io::Error),
    #[error(display = "Validation error")]
    ValidationError(#[error(source)] validator::ValidationErrors),
}

fn main() -> Result<(), Error> {
    env_logger::from_env(Env::default().default_filter_or("info")).init();

    info!(
        "Neolink {} {}",
        env!("NEOLINK_VERSION"),
        env!("NEOLINK_PROFILE")
    );

    let opt = Opt::from_args();
    let config: Config = toml::from_str(&fs::read_to_string(opt.config)?)?;

    config.validate()?;

    let rtsp = &RtspServer::new();

    set_up_tls(&config, &rtsp);

    set_up_users(&config.users, &rtsp);

    crossbeam::scope(|s| {
        for camera in config.cameras {
            let stream_format = match &*camera.format {
                "h264" | "H264" => StreamFormat::H264,
                "h265" | "H265" => StreamFormat::H265,
                custom_format @ _ => StreamFormat::Custom(custom_format.to_string()),
            };

            // The substream always seems to be H264, even on B800 cameras
            let substream_format = match &*camera.format {
                "h264" | "H264" | "h265" | "H265" => StreamFormat::H264,
                custom_format @ _ => StreamFormat::Custom(custom_format.to_string()),
            };
            let permitted_user = get_permitted_users(&config.users, &camera.permitted_users);

            // Let subthreads share the camera object; in principle I think they could share
            // the object as it sits in the config.cameras block, but I have not figured out the
            // syntax for that.
            let arc_cam = Arc::new(camera);

            // Set up each main and substream according to all the RTSP mount paths we support
            if ["both", "mainStream"].iter().any(|&e| e == arc_cam.stream) {
                let paths = &[
                    &*format!("/{}", arc_cam.name),
                    &*format!("/{}/mainStream", arc_cam.name),
                ];
                let mut output = rtsp.add_stream(paths, &stream_format, &permitted_user).unwrap();
                let main_camera = arc_cam.clone();
                s.spawn(move |_| camera_loop(&*main_camera, "mainStream", &mut output));
            }
<<<<<<< HEAD
            if arc_cam.stream == "both" || arc_cam.stream == "subStream" {
                let paths = &[&*format!("{}/subStream", arc_cam.name)];
                let mut output = rtsp.add_stream(paths, &stream_format, &permitted_user).unwrap();
=======
            if ["both", "subStream"].iter().any(|&e| e == arc_cam.stream) {
                let paths = &[&*format!("/{}/subStream", arc_cam.name)];
                let mut output = rtsp.add_stream(paths, &substream_format).unwrap();
>>>>>>> 8f82bb7f
                let sub_camera = arc_cam.clone();
                s.spawn(move |_| camera_loop(&*sub_camera, "subStream", &mut output));
            }
        }

        rtsp.run(&config.bind_addr, config.bind_port);
    })
    .unwrap();

    Ok(())
}

fn camera_loop(
    camera_config: &CameraConfig,
    stream_name: &str,
    output: &mut MaybeAppSrc,
) -> Result<Never, Error> {
    let min_backoff = Duration::from_secs(1);
    let max_backoff = Duration::from_secs(15);
    let mut current_backoff = min_backoff;

    loop {
        let cam_err = camera_main(camera_config, stream_name, output).unwrap_err();
        output.on_stream_error();
        // Authentication failures are permanent; we retry everything else
        if cam_err.connected {
            current_backoff = min_backoff;
        }
        match cam_err.err {
            neolink::Error::AuthFailed => {
                error!(
                    "Authentication failed to camera {}, not retrying",
                    camera_config.name
                );
                return Err(cam_err.err.into());
            }
            _ => error!(
                "Error streaming from camera {}, will retry in {}s: {}",
                camera_config.name,
                current_backoff.as_secs(),
                cam_err.err
            ),
        }

        std::thread::sleep(current_backoff);
        current_backoff = std::cmp::min(max_backoff, current_backoff * 2);
    }
}

struct CameraErr {
    connected: bool,
    err: neolink::Error,
}

<<<<<<< HEAD
fn set_up_tls(config: &Config, rtsp: &RtspServer) {
    let tls_client_auth = match &config.tls_client_auth as &str {
        "request" => TlsAuthenticationMode::Requested,
        "require" => TlsAuthenticationMode::Required,
        "none" => TlsAuthenticationMode::None,
        _ => unreachable!(),
    };
    if let Some(cert_path) = &config.certificate {
        rtsp.set_tls(&cert_path, tls_client_auth).expect("Failed to set up TLS");
    }
}

fn set_up_users(users: &Vec<UserConfig>, rtsp: &RtspServer) {
    // Setting up users
    let mut credentials = vec![];
    let reserved_names = vec!(String::from("anyone"), String::from("anonymous"));
    for user in users {
        if let Some(name) = &user.name {
            if reserved_names.contains(name) {
                warn!("{} is a reserved username, skipping this user", name);
                continue;
            }
        }
        let name = &user.name;
        let pass = &user.pass;
        let user_pass = match (name, pass)  {
            (Some(name), Some(pass)) => {
                Some((&name as &str, &pass as &str))
            }
            (Some(name), None) => {
                warn!("One of the users has no password, skipping this user");
                debug!("The skipped user was {}", name);
                None
            },
            (None, Some(_pass)) => {
                warn!("One of the users has a password but no name, skipping this user");
                None
            },
            _ => None,
        };
        credentials.push(user_pass);
    }
    rtsp.set_credentials(&credentials).expect("Failed to set up users.");
}

fn get_permitted_users(users: &Vec<UserConfig>, current_permitted_users: &Vec<String>) -> Vec<String> {
    // This is required to handle the special case of "anyone"
    // ===Special set up of "anyone"===
    // If in the camera config there is the user "anyone"
    // Then we add all users to the cameras config. including unauth
    let mut new_permitted_users = vec![];
    if current_permitted_users.contains(&"anyone".to_string()) {
        for credentials in users {
            if let Some(user) = &credentials.name {
                new_permitted_users.push(user.to_string());
            }
        }
        new_permitted_users.push("anonymous".to_string());
    } else {
        new_permitted_users.append(&mut current_permitted_users.clone());
    }
    // We also drop duplicated user names
    new_permitted_users.sort();
    new_permitted_users.dedup();

    new_permitted_users
}

fn camera_main(camera_config: &CameraConfig, output: &mut dyn Write) -> Result<Never, CameraErr> {
=======
fn camera_main(
    camera_config: &CameraConfig,
    stream_name: &str,
    output: &mut dyn Write,
) -> Result<Never, CameraErr> {
>>>>>>> 8f82bb7f
    let mut connected = false;
    (|| {
        let mut camera = BcCamera::new_with_addr(camera_config.camera_addr)?;
        if let Some(timeout) = camera_config.timeout {
            camera.set_rx_timeout(timeout);
        }

        info!(
            "{}: Connecting to camera at {}",
            camera_config.name, camera_config.camera_addr
        );
        camera.connect()?;

        camera.login(&camera_config.username, camera_config.password.as_deref())?;

        connected = true;

        info!(
            "{}: Connected to camera, starting video stream {}",
            camera_config.name, stream_name
        );
        camera.start_video(output, stream_name)
    })()
    .map_err(|err| CameraErr { connected, err })
}<|MERGE_RESOLUTION|>--- conflicted
+++ resolved
@@ -80,15 +80,9 @@
                 let main_camera = arc_cam.clone();
                 s.spawn(move |_| camera_loop(&*main_camera, "mainStream", &mut output));
             }
-<<<<<<< HEAD
-            if arc_cam.stream == "both" || arc_cam.stream == "subStream" {
-                let paths = &[&*format!("{}/subStream", arc_cam.name)];
-                let mut output = rtsp.add_stream(paths, &stream_format, &permitted_user).unwrap();
-=======
             if ["both", "subStream"].iter().any(|&e| e == arc_cam.stream) {
                 let paths = &[&*format!("/{}/subStream", arc_cam.name)];
-                let mut output = rtsp.add_stream(paths, &substream_format).unwrap();
->>>>>>> 8f82bb7f
+                let mut output = rtsp.add_stream(paths, &substream_format, &permitted_user).unwrap();
                 let sub_camera = arc_cam.clone();
                 s.spawn(move |_| camera_loop(&*sub_camera, "subStream", &mut output));
             }
@@ -143,7 +137,6 @@
     err: neolink::Error,
 }
 
-<<<<<<< HEAD
 fn set_up_tls(config: &Config, rtsp: &RtspServer) {
     let tls_client_auth = match &config.tls_client_auth as &str {
         "request" => TlsAuthenticationMode::Requested,
@@ -212,14 +205,11 @@
     new_permitted_users
 }
 
-fn camera_main(camera_config: &CameraConfig, output: &mut dyn Write) -> Result<Never, CameraErr> {
-=======
 fn camera_main(
     camera_config: &CameraConfig,
     stream_name: &str,
     output: &mut dyn Write,
 ) -> Result<Never, CameraErr> {
->>>>>>> 8f82bb7f
     let mut connected = false;
     (|| {
         let mut camera = BcCamera::new_with_addr(camera_config.camera_addr)?;
