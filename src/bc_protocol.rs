use self::connection::BcConnection;
use self::media_packet::{MediaDataKind, MediaDataSubscriber};
use crate::bc;
use crate::bc::{model::*, xml::*};
use crate::gst::GstOutputs;
use adpcm::adpcm_to_pcm;
use err_derive::Error;
use log::*;
use std::io::Write;
use std::net::{SocketAddr, ToSocketAddrs};
use std::sync::atomic::{AtomicU16, Ordering};
use std::time::Duration;

use Md5Trunc::*;

mod adpcm;
mod connection;
mod media_packet;
mod time;

pub struct BcCamera {
    address: SocketAddr,
    channel_id: u8,
    connection: Option<BcConnection>,
    logged_in: bool,
    message_num: AtomicU16,
}

use crate::Never;

type Result<T> = std::result::Result<T, Error>;

const RX_TIMEOUT: Duration = Duration::from_secs(500);

#[derive(Debug, Error)]
#[allow(clippy::large_enum_variant)]
pub enum Error {
    #[error(display = "Communication error")]
    CommunicationError(#[error(source)] std::io::Error),

    #[error(display = "Deserialization error")]
    DeserializationError(#[error(source)] bc::de::Error),

    #[error(display = "Serialization error")]
    SerializationError(#[error(source)] bc::ser::Error),

    #[error(display = "Connection error")]
    ConnectionError(#[error(source)] self::connection::Error),

    #[error(display = "Communication error")]
    UnintelligibleReply { reply: Bc, why: &'static str },

    #[error(display = "Dropped connection")]
    DroppedConnection(#[error(source)] std::sync::mpsc::RecvError),

    #[error(display = "Timeout")]
    Timeout,

    #[error(display = "Dropped connection")]
    TimeoutDisconnected,

    #[error(display = "Credential error")]
    AuthFailed,

    #[error(display = "Failed to translate camera address")]
    AddrResolutionError,

    #[error(display = "ADPCM Decoding Error")]
    AdpcmDecodingError(&'static str),

    #[error(display = "Other error")]
    Other(&'static str),
}

impl<'a> From<std::sync::mpsc::RecvTimeoutError> for Error {
    fn from(k: std::sync::mpsc::RecvTimeoutError) -> Self {
        match k {
            std::sync::mpsc::RecvTimeoutError::Timeout => Error::Timeout,
            std::sync::mpsc::RecvTimeoutError::Disconnected => Error::TimeoutDisconnected,
        }
    }
}

impl Drop for BcCamera {
    fn drop(&mut self) {
        self.disconnect();
    }
}

impl BcCamera {
<<<<<<< HEAD
    pub fn new_with_addr<T: ToSocketAddrs>(hostname: T, channel_id: u8) -> Result<Self> {
        let address = hostname
            .to_socket_addrs()?
            .next()
            .ok_or(Error::Other("Address resolution failed"))?;

        Ok(Self {
            address,
            channel_id,
            message_num: AtomicU16::new(0),
            connection: None,
            logged_in: false,
        })
    }

    pub fn new_message_num(&self) -> u16 {
        self.message_num.fetch_add(1, Ordering::Relaxed)
    }

    pub fn connect(&mut self) -> Result<()> {
        self.connection = Some(BcConnection::new(self.address, RX_TIMEOUT)?);
        Ok(())
=======
    pub fn connect<T: ToSocketAddrs>(host: T) -> Result<BcCamera> {
        let addr_iter = match host.to_socket_addrs() {
            Ok(iter) => iter,
            Err(_) => return Err(Error::AddrResolutionError),
        };

        for addr in addr_iter {
            debug!("Trying {}", addr);
            let conn = match BcConnection::new(addr, RX_TIMEOUT) {
                Ok(conn) => conn,
                Err(err) => match err {
                    connection::Error::CommunicationError(ref err) => {
                        debug!("Assuming timeout from {}", err);
                        continue;
                    }
                    err => return Err(err.into()),
                },
            };

            debug!("Success: {}", addr);
            return Ok(Self {
                address: addr,
                connection: Some(conn),
                logged_in: false,
            });
        }

        Err(Error::Timeout)
>>>>>>> 5c83472f
    }

    pub fn disconnect(&mut self) {
        if let Err(err) = self.logout() {
            warn!("Could not log out, ignoring: {}", err);
        }
        self.connection = None;
    }

    pub fn login(&mut self, username: &str, password: Option<&str>) -> Result<DeviceInfo> {
        let connection = self
            .connection
            .as_ref()
            .expect("Must be connected to log in");
        let sub_login = connection.subscribe(MSG_ID_LOGIN)?;

        // Login flow is: Send legacy login message, expect back a modern message with Encryption
        // details.  Then, re-send the login as a modern login message.  Expect back a device info
        // congratulating us on logging in.

        // In the legacy scheme, username/password are MD5'd if they are encrypted (which they need
        // to be to "upgrade" to the modern login flow), then the hex of the MD5 is sent.
        // Note: I suspect there may be a buffer overflow opportunity in the firmware since in the
        // Baichuan library, these strings are capped at 32 bytes with a null terminator.  This
        // could also be a mistake in the library, the effect being it only compares 31 chars, not 32.
        let md5_username = md5_string(username, ZeroLast);
        let md5_password = password
            .map(|p| md5_string(p, ZeroLast))
            .unwrap_or_else(|| EMPTY_LEGACY_PASSWORD.to_owned());

        let legacy_login = Bc {
            meta: BcMeta {
                msg_id: MSG_ID_LOGIN,
                channel_id: self.channel_id,
                msg_num: self.new_message_num(),
                stream_type: 0,
                response_code: 0x01dc,
                class: 0x6514,
            },
            body: BcBody::LegacyMsg(LegacyMsg::LoginMsg {
                username: md5_username,
                password: md5_password,
            }),
        };

        sub_login.send(legacy_login)?;

        let legacy_reply = sub_login.rx.recv_timeout(RX_TIMEOUT)?;

        let nonce;
        match legacy_reply.body {
            BcBody::ModernMsg(ModernMsg {
                payload:
                    Some(BcPayloads::BcXml(BcXml {
                        encryption: Some(encryption),
                        ..
                    })),
                ..
            }) => {
                nonce = encryption.nonce;
            }
            _ => {
                return Err(Error::UnintelligibleReply {
                    reply: legacy_reply,
                    why: "Expected an Encryption message back",
                })
            }
        }

        // In the modern login flow, the username/password are concat'd with the server's nonce
        // string, then MD5'd, then the hex of this MD5 is sent as the password.  This nonce
        // prevents replay attacks if the server were to require modern flow, but not rainbow table
        // attacks (since the plain user/password MD5s have already been sent).  The upshot is that
        // you should use a very strong random password that is not found in a rainbow table and
        // not feasibly crackable with John the Ripper.

        let modern_password = password.unwrap_or("");
        let concat_username = format!("{}{}", username, nonce);
        let concat_password = format!("{}{}", modern_password, nonce);
        let md5_username = md5_string(&concat_username, Truncate);
        let md5_password = md5_string(&concat_password, Truncate);

        let modern_login = Bc::new_from_xml(
            BcMeta {
                msg_id: MSG_ID_LOGIN,
                channel_id: self.channel_id,
                msg_num: self.new_message_num(),
                stream_type: 0,
                response_code: 0,
                class: 0x6414,
            },
            BcXml {
                login_user: Some(LoginUser {
                    version: xml_ver(),
                    user_name: md5_username,
                    password: md5_password,
                    user_ver: 1,
                }),
                login_net: Some(LoginNet::default()),
                ..Default::default()
            },
        );

        sub_login.send(modern_login)?;
        let modern_reply = sub_login.rx.recv_timeout(RX_TIMEOUT)?;

        let device_info;
        match modern_reply.body {
            BcBody::ModernMsg(ModernMsg {
                payload:
                    Some(BcPayloads::BcXml(BcXml {
                        device_info: Some(info),
                        ..
                    })),
                ..
            }) => {
                // Login succeeded!
                self.logged_in = true;
                device_info = info;
            }
            BcBody::ModernMsg(ModernMsg {
                extension: None,
                payload: None,
            }) => return Err(Error::AuthFailed),
            _ => {
                return Err(Error::UnintelligibleReply {
                    reply: modern_reply,
                    why: "Expected a DeviceInfo message back from login",
                })
            }
        }

        Ok(device_info)
    }

    pub fn logout(&mut self) -> Result<()> {
        if self.logged_in {
            // TODO: Send message ID 2
        }
        self.logged_in = false;
        Ok(())
    }

    pub fn version(&self) -> Result<VersionInfo> {
        let connection = self
            .connection
            .as_ref()
            .expect("Must be connected to get version info");
        let sub_version = connection.subscribe(MSG_ID_VERSION)?;

        let version = Bc {
            meta: BcMeta {
                msg_id: MSG_ID_VERSION,
                client_idx: 0,
                encrypted: true,
                class: 0x6414,
            },
            body: BcBody::ModernMsg(ModernMsg {
                ..Default::default()
            }),
        };

        sub_version.send(version)?;

        let modern_reply = sub_version.rx.recv_timeout(RX_TIMEOUT)?;
        let version_info;
        match modern_reply.body {
            BcBody::ModernMsg(ModernMsg {
                xml:
                    Some(BcXml {
                        version_info: Some(info),
                        ..
                    }),
                ..
            }) => {
                version_info = info;
            }
            _ => {
                return Err(Error::UnintelligibleReply {
                    reply: modern_reply,
                    why: "Expected a VersionInfo message",
                })
            }
        }

        Ok(version_info)
    }

    pub fn ping(&self) -> Result<()> {
        let connection = self.connection.as_ref().expect("Must be connected to ping");
        let sub_ping = connection.subscribe(MSG_ID_PING)?;

        let ping = Bc {
            meta: BcMeta {
                msg_id: MSG_ID_PING,
                channel_id: self.channel_id,
                msg_num: self.new_message_num(),
                stream_type: 0,
                response_code: 0,
                class: 0x6414,
            },
            body: BcBody::ModernMsg(ModernMsg {
                ..Default::default()
            }),
        };

        sub_ping.send(ping)?;

        sub_ping.rx.recv_timeout(RX_TIMEOUT)?;

        Ok(())
    }

    pub fn start_video(&self, data_outs: &mut GstOutputs, stream_name: &str) -> Result<Never> {
        let connection = self
            .connection
            .as_ref()
            .expect("Must be connected to start video");
        let sub_video = connection.subscribe(MSG_ID_VIDEO)?;

        let stream_num = match stream_name {
            "mainStream" => 0,
            "subStream" => 1,
            _ => 0,
        };

        let start_video = Bc::new_from_xml(
            BcMeta {
                msg_id: MSG_ID_VIDEO,
                channel_id: self.channel_id,
                msg_num: self.new_message_num(),
                stream_type: stream_num,
                response_code: 0,
                class: 0x6414, // IDK why
            },
            BcXml {
                preview: Some(Preview {
                    version: xml_ver(),
                    channel_id: self.channel_id,
                    handle: 0,
                    stream_type: stream_name.to_string(),
                }),
                ..Default::default()
            },
        );

        sub_video.send(start_video)?;

        let mut media_sub = MediaDataSubscriber::from_bc_sub(&sub_video);

        loop {
            let binary_data = media_sub.next_media_packet()?;
            // We now have a complete interesting packet. Send it to gst.
            // Process the packet
            match binary_data.kind() {
                MediaDataKind::VideoDataIframe | MediaDataKind::VideoDataPframe => {
                    let media_format = binary_data.media_format();
                    data_outs.set_format(media_format);
                    data_outs.vidsrc.write_all(binary_data.body())?;
                }
                MediaDataKind::AudioDataAac => {
                    let media_format = binary_data.media_format();
                    data_outs.set_format(media_format);
                    data_outs.audsrc.write_all(binary_data.body())?;
                }
                MediaDataKind::AudioDataAdpcm => {
                    let media_format = binary_data.media_format();
                    data_outs.set_format(media_format);
                    let adpcm = binary_data.body();
                    let pcm = adpcm_to_pcm(adpcm)?;
                    data_outs.audsrc.write_all(&pcm)?;
                }
                _ => {}
            };
        }
    }
}

/// The Baichuan library has a very peculiar behavior where it always zeros the last byte.  I
/// believe this is because the MD5'ing of the user/password is a recent retrofit to the code and
/// the original code wanted to prevent a buffer overflow with strcpy.  The modern and legacy login
/// messages have a slightly different behavior; the legacy message has a 32-byte buffer and the
/// modern message uses XML.  The legacy code copies all 32 bytes with memcpy, and the XML value is
/// copied from a C-style string, so the appended null byte is dropped by the XML library - see the
/// test below.
/// Emulate this behavior by providing a configurable mangling of the last character.
#[derive(PartialEq, Eq)]
enum Md5Trunc {
    ZeroLast,
    Truncate,
}

fn md5_string(input: &str, trunc: Md5Trunc) -> String {
    let mut md5 = format!("{:X}\0", md5::compute(input));
    md5.replace_range(31.., if trunc == Truncate { "" } else { "\0" });
    md5
}

#[test]
fn test_md5_string() {
    // Note that these literals are only 31 characters long - see explanation above.
    assert_eq!(
        md5_string("admin", Truncate),
        "21232F297A57A5A743894A0E4A801FC"
    );
    assert_eq!(
        md5_string("admin", ZeroLast),
        "21232F297A57A5A743894A0E4A801FC\0"
    );
}<|MERGE_RESOLUTION|>--- conflicted
+++ resolved
@@ -88,31 +88,7 @@
 }
 
 impl BcCamera {
-<<<<<<< HEAD
-    pub fn new_with_addr<T: ToSocketAddrs>(hostname: T, channel_id: u8) -> Result<Self> {
-        let address = hostname
-            .to_socket_addrs()?
-            .next()
-            .ok_or(Error::Other("Address resolution failed"))?;
-
-        Ok(Self {
-            address,
-            channel_id,
-            message_num: AtomicU16::new(0),
-            connection: None,
-            logged_in: false,
-        })
-    }
-
-    pub fn new_message_num(&self) -> u16 {
-        self.message_num.fetch_add(1, Ordering::Relaxed)
-    }
-
-    pub fn connect(&mut self) -> Result<()> {
-        self.connection = Some(BcConnection::new(self.address, RX_TIMEOUT)?);
-        Ok(())
-=======
-    pub fn connect<T: ToSocketAddrs>(host: T) -> Result<BcCamera> {
+    pub fn new_with_addr<T: ToSocketAddrs>(host: T, channel_id: u8) -> Result<Self> {
         let addr_iter = match host.to_socket_addrs() {
             Ok(iter) => iter,
             Err(_) => return Err(Error::AddrResolutionError),
@@ -135,12 +111,17 @@
             return Ok(Self {
                 address: addr,
                 connection: Some(conn),
+                message_num: AtomicU16::new(0),
+                channel_id,
                 logged_in: false,
             });
         }
 
         Err(Error::Timeout)
->>>>>>> 5c83472f
+    }
+
+    pub fn new_message_num(&self) -> u16 {
+        self.message_num.fetch_add(1, Ordering::Relaxed)
     }
 
     pub fn disconnect(&mut self) {
@@ -294,9 +275,11 @@
         let version = Bc {
             meta: BcMeta {
                 msg_id: MSG_ID_VERSION,
-                client_idx: 0,
-                encrypted: true,
-                class: 0x6414,
+                channel_id: self.channel_id,
+                msg_num: self.new_message_num(),
+                stream_type: 0,
+                response_code: 0,
+                class: 0x6414, // IDK why
             },
             body: BcBody::ModernMsg(ModernMsg {
                 ..Default::default()
@@ -309,11 +292,11 @@
         let version_info;
         match modern_reply.body {
             BcBody::ModernMsg(ModernMsg {
-                xml:
-                    Some(BcXml {
+                payload:
+                    Some(BcPayloads::BcXml(BcXml {
                         version_info: Some(info),
                         ..
-                    }),
+                    })),
                 ..
             }) => {
                 version_info = info;
