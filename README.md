--- conflicted
+++ resolved
@@ -60,12 +60,9 @@
 3. Download and extract a [prebuilt binary from continuous integration][ci-download]
 (click on the topmost commit for the most recent build).
 
-<<<<<<< HEAD
-=======
 3. Download and unpack Neolink from the links above.
    1. Note: you can also click on [this link][ci-download] to see all historical builds.
   You will need to be logged in to GitHub to download directly from the builds page.
->>>>>>> 5c83472f
 4. Write a configuration file for your cameras.  See the section below.
 
 5. Launch Neolink from a shell, passing your configuration file:
