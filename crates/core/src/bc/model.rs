--- conflicted
+++ resolved
@@ -49,17 +49,14 @@
 pub const MSG_ID_START_PIR_ALARM: u32 = 213;
 /// UDP Keep alive
 pub const MSG_ID_UDP_KEEP_ALIVE: u32 = 234;
-<<<<<<< HEAD
+/// Battery message initiaed by the camera
+pub const MSG_ID_BATTERY_INFO_LIST: u32 = 252;
+/// Battery message initiaed by the client
+pub const MSG_ID_BATTERY_INFO: u32 = 253;
 /// Manual Floodlight Control
 pub const MSG_ID_FLOODLIGHT_MANUAL: u32 = 288;
 /// Floodlight status report from the camera
 pub const MSG_ID_FLOODLIGHT_STATUS_LIST: u32 = 291;
-=======
-/// Battery message initiaed by the camera
-pub const MSG_ID_BATTERY_INFO_LIST: u32 = 252;
-/// Battery message initiaed by the client
-pub const MSG_ID_BATTERY_INFO: u32 = 253;
->>>>>>> 2a8c713e
 
 /// An empty password in legacy format
 pub const EMPTY_LEGACY_PASSWORD: &str =
